--- conflicted
+++ resolved
@@ -23,10 +23,6 @@
 
     def process(self, data_batch, data_samples: Sequence[dict]):
         """Process one batch of data samples.
-<<<<<<< HEAD
-
-=======
->>>>>>> 49d399ba
         The processed results should be stored in ``self.results``, which will
         be used to computed the metrics when all batches have been processed.
         Args:
@@ -53,10 +49,6 @@
         """Compute the metrics from processed results.
         Args:
             results (dict): The processed results of each batch.
-<<<<<<< HEAD
-
-=======
->>>>>>> 49d399ba
         Returns:
             Dict: The computed metrics. The keys are the names of the metrics,
             and the values are corresponding results.
