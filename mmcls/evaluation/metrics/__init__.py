--- conflicted
+++ resolved
@@ -6,9 +6,5 @@
 
 __all__ = [
     'Accuracy', 'SingleLabelMetric', 'MultiLabelMetric', 'AveragePrecision',
-<<<<<<< HEAD
-    'MultiTasksMetric'
-=======
-    'VOCAveragePrecision', 'VOCMultiLabelMetric'
->>>>>>> f9be21ab
+    'MultiTasksMetric', 'VOCAveragePrecision', 'VOCMultiLabelMetric'
 ]