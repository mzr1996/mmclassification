--- conflicted
+++ resolved
@@ -1,20 +1,12 @@
 # Copyright (c) OpenMMLab. All rights reserved.
 from .multi_label import AveragePrecision, MultiLabelMetric
 from .multi_task import MultiTasksMetric
-<<<<<<< HEAD
+from .retrieval import RetrievalRecall
 from .single_label import Accuracy, ConfusionMatrix, SingleLabelMetric
-=======
-from .retrieval import RetrievalRecall
-from .single_label import Accuracy, SingleLabelMetric
->>>>>>> 841256b6
 from .voc_multi_label import VOCAveragePrecision, VOCMultiLabelMetric
 
 __all__ = [
     'Accuracy', 'SingleLabelMetric', 'MultiLabelMetric', 'AveragePrecision',
     'MultiTasksMetric', 'VOCAveragePrecision', 'VOCMultiLabelMetric',
-<<<<<<< HEAD
-    'ConfusionMatrix'
-=======
-    'RetrievalRecall'
->>>>>>> 841256b6
+    'ConfusionMatrix', 'RetrievalRecall'
 ]