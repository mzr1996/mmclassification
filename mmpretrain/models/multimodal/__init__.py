--- conflicted
+++ resolved
@@ -17,9 +17,5 @@
     register_multimodal_placeholder([
         'Blip2Caption', 'Blip2Retrieval', 'Blip2VQA', 'BlipCaption',
         'BlipNLVR', 'BlipRetrieval', 'BlipGrounding', 'BlipVQA', 'Flamingo',
-<<<<<<< HEAD
-        'OFA', 'ChineseCLIP', 'MiniGPT4', 'Llava'
-=======
-        'OFA', 'ChineseCLIP', 'MiniGPT4', 'Otter'
->>>>>>> e69bace0
+        'OFA', 'ChineseCLIP', 'MiniGPT4', 'Llava', 'Otter'
     ], MODELS)