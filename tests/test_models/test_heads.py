# Copyright (c) OpenMMLab. All rights reserved.
from unittest.mock import patch

import pytest
import torch

from mmcls.models.heads import (ClsHead, ConformerHead, DeiTClsHead,
                                LinearClsHead, MultiLabelClsHead,
                                MultiLabelLinearClsHead, MultiTaskClsHead,
                                StackedLinearClsHead, VisionTransformerClsHead)


@pytest.mark.parametrize('feat', [torch.rand(4, 10), (torch.rand(4, 10), )])
def test_cls_head(feat):
    fake_gt_label = torch.randint(0, 10, (4, ))

    # test forward_train with cal_acc=True
    head = ClsHead(cal_acc=True)
    losses = head.forward_train(feat, fake_gt_label)
    assert losses['loss'].item() > 0
    assert 'accuracy' in losses

    # test forward_train with cal_acc=False
    head = ClsHead()
    losses = head.forward_train(feat, fake_gt_label)
    assert losses['loss'].item() > 0

    # test forward_train with weight
    weight = torch.tensor([0.5, 0.5, 0.5, 0.5])
    losses_ = head.forward_train(feat, fake_gt_label)
    losses = head.forward_train(feat, fake_gt_label, weight=weight)
    assert losses['loss'].item() == losses_['loss'].item() * 0.5

    # test simple_test with post_process
    pred = head.simple_test(feat)
    assert isinstance(pred, list) and len(pred) == 4
    with patch('torch.onnx.is_in_onnx_export', return_value=True):
        pred = head.simple_test(feat)
        assert pred.shape == (4, 10)

    # test simple_test without post_process
    pred = head.simple_test(feat, post_process=False)
    assert isinstance(pred, torch.Tensor) and pred.shape == (4, 10)
    logits = head.simple_test(feat, softmax=False, post_process=False)
    torch.testing.assert_allclose(pred, torch.softmax(logits, dim=1))

    # test pre_logits
    features = head.pre_logits(feat)
    if isinstance(feat, tuple):
        torch.testing.assert_allclose(features, feat[0])
    else:
        torch.testing.assert_allclose(features, feat)


@pytest.mark.parametrize('feat', [torch.rand(4, 3), (torch.rand(4, 3), )])
def test_linear_head(feat):

    fake_gt_label = torch.randint(0, 10, (4, ))

    # test LinearClsHead forward
    head = LinearClsHead(10, 3)
    losses = head.forward_train(feat, fake_gt_label)
    assert losses['loss'].item() > 0

    # test init weights
    head = LinearClsHead(10, 3)
    head.init_weights()
    assert abs(head.fc.weight).sum() > 0

    # test simple_test with post_process
    pred = head.simple_test(feat)
    assert isinstance(pred, list) and len(pred) == 4
    with patch('torch.onnx.is_in_onnx_export', return_value=True):
        pred = head.simple_test(feat)
        assert pred.shape == (4, 10)

    # test simple_test without post_process
    pred = head.simple_test(feat, post_process=False)
    assert isinstance(pred, torch.Tensor) and pred.shape == (4, 10)
    logits = head.simple_test(feat, softmax=False, post_process=False)
    torch.testing.assert_allclose(pred, torch.softmax(logits, dim=1))

    # test pre_logits
    features = head.pre_logits(feat)
    if isinstance(feat, tuple):
        torch.testing.assert_allclose(features, feat[0])
    else:
        torch.testing.assert_allclose(features, feat)


@pytest.mark.parametrize('feat', [torch.rand(4, 10), (torch.rand(4, 10), )])
def test_multilabel_head(feat):
    head = MultiLabelClsHead()
    fake_gt_label = torch.randint(0, 2, (4, 10))

    losses = head.forward_train(feat, fake_gt_label)
    assert losses['loss'].item() > 0

    # test simple_test with post_process
    pred = head.simple_test(feat)
    assert isinstance(pred, list) and len(pred) == 4
    with patch('torch.onnx.is_in_onnx_export', return_value=True):
        pred = head.simple_test(feat)
        assert pred.shape == (4, 10)

    # test simple_test without post_process
    pred = head.simple_test(feat, post_process=False)
    assert isinstance(pred, torch.Tensor) and pred.shape == (4, 10)
    logits = head.simple_test(feat, sigmoid=False, post_process=False)
    torch.testing.assert_allclose(pred, torch.sigmoid(logits))

    # test pre_logits
    features = head.pre_logits(feat)
    if isinstance(feat, tuple):
        torch.testing.assert_allclose(features, feat[0])
    else:
        torch.testing.assert_allclose(features, feat)


@pytest.mark.parametrize('feat', [torch.rand(4, 5), (torch.rand(4, 5), )])
def test_multilabel_linear_head(feat):
    head = MultiLabelLinearClsHead(10, 5)
    fake_gt_label = torch.randint(0, 2, (4, 10))

    head.init_weights()
    losses = head.forward_train(feat, fake_gt_label)
    assert losses['loss'].item() > 0

    # test simple_test with post_process
    pred = head.simple_test(feat)
    assert isinstance(pred, list) and len(pred) == 4
    with patch('torch.onnx.is_in_onnx_export', return_value=True):
        pred = head.simple_test(feat)
        assert pred.shape == (4, 10)

    # test simple_test without post_process
    pred = head.simple_test(feat, post_process=False)
    assert isinstance(pred, torch.Tensor) and pred.shape == (4, 10)
    logits = head.simple_test(feat, sigmoid=False, post_process=False)
    torch.testing.assert_allclose(pred, torch.sigmoid(logits))

    # test pre_logits
    features = head.pre_logits(feat)
    if isinstance(feat, tuple):
        torch.testing.assert_allclose(features, feat[0])
    else:
        torch.testing.assert_allclose(features, feat)


@pytest.mark.parametrize('feat', [torch.rand(4, 5), (torch.rand(4, 5), )])
def test_stacked_linear_cls_head(feat):
    # test assertion
    with pytest.raises(AssertionError):
        StackedLinearClsHead(num_classes=3, in_channels=5, mid_channels=10)

    with pytest.raises(AssertionError):
        StackedLinearClsHead(num_classes=-1, in_channels=5, mid_channels=[10])

    fake_gt_label = torch.randint(0, 2, (4, ))  # B, num_classes

    # test forward with default setting
    head = StackedLinearClsHead(
        num_classes=10, in_channels=5, mid_channels=[20])
    head.init_weights()

    losses = head.forward_train(feat, fake_gt_label)
    assert losses['loss'].item() > 0

    # test simple_test with post_process
    pred = head.simple_test(feat)
    assert isinstance(pred, list) and len(pred) == 4
    with patch('torch.onnx.is_in_onnx_export', return_value=True):
        pred = head.simple_test(feat)
        assert pred.shape == (4, 10)

    # test simple_test without post_process
    pred = head.simple_test(feat, post_process=False)
    assert isinstance(pred, torch.Tensor) and pred.shape == (4, 10)
    logits = head.simple_test(feat, softmax=False, post_process=False)
    torch.testing.assert_allclose(pred, torch.softmax(logits, dim=1))

    # test pre_logits
    features = head.pre_logits(feat)
    assert features.shape == (4, 20)

    # test forward with full function
    head = StackedLinearClsHead(
        num_classes=3,
        in_channels=5,
        mid_channels=[8, 10],
        dropout_rate=0.2,
        norm_cfg=dict(type='BN1d'),
        act_cfg=dict(type='HSwish'))
    head.init_weights()

    losses = head.forward_train(feat, fake_gt_label)
    assert losses['loss'].item() > 0


def test_vit_head():
    fake_features = ([torch.rand(4, 7, 7, 16), torch.rand(4, 100)], )
    fake_gt_label = torch.randint(0, 10, (4, ))

    # test vit head forward
    head = VisionTransformerClsHead(10, 100)
    losses = head.forward_train(fake_features, fake_gt_label)
    assert not hasattr(head.layers, 'pre_logits')
    assert not hasattr(head.layers, 'act')
    assert losses['loss'].item() > 0

    # test vit head forward with hidden layer
    head = VisionTransformerClsHead(10, 100, hidden_dim=20)
    losses = head.forward_train(fake_features, fake_gt_label)
    assert hasattr(head.layers, 'pre_logits') and hasattr(head.layers, 'act')
    assert losses['loss'].item() > 0

    # test vit head init_weights
    head = VisionTransformerClsHead(10, 100, hidden_dim=20)
    head.init_weights()
    assert abs(head.layers.pre_logits.weight).sum() > 0

    head = VisionTransformerClsHead(10, 100, hidden_dim=20)
    # test simple_test with post_process
    pred = head.simple_test(fake_features)
    assert isinstance(pred, list) and len(pred) == 4
    with patch('torch.onnx.is_in_onnx_export', return_value=True):
        pred = head.simple_test(fake_features)
        assert pred.shape == (4, 10)

    # test simple_test without post_process
    pred = head.simple_test(fake_features, post_process=False)
    assert isinstance(pred, torch.Tensor) and pred.shape == (4, 10)
    logits = head.simple_test(fake_features, softmax=False, post_process=False)
    torch.testing.assert_allclose(pred, torch.softmax(logits, dim=1))

    # test pre_logits
    features = head.pre_logits(fake_features)
    assert features.shape == (4, 20)

    # test assertion
    with pytest.raises(ValueError):
        VisionTransformerClsHead(-1, 100)


def test_conformer_head():
    fake_features = ([torch.rand(4, 64), torch.rand(4, 96)], )
    fake_gt_label = torch.randint(0, 10, (4, ))

    # test conformer head forward
    head = ConformerHead(num_classes=10, in_channels=[64, 96])
    losses = head.forward_train(fake_features, fake_gt_label)
    assert losses['loss'].item() > 0

    # test simple_test with post_process
    pred = head.simple_test(fake_features)
    assert isinstance(pred, list) and len(pred) == 4
    with patch('torch.onnx.is_in_onnx_export', return_value=True):
        pred = head.simple_test(fake_features)
        assert pred.shape == (4, 10)

    # test simple_test without post_process
    pred = head.simple_test(fake_features, post_process=False)
    assert isinstance(pred, torch.Tensor) and pred.shape == (4, 10)
    logits = head.simple_test(fake_features, softmax=False, post_process=False)
    torch.testing.assert_allclose(pred, torch.softmax(sum(logits), dim=1))

    # test pre_logits
    features = head.pre_logits(fake_features)
    assert features is fake_features[0]


def test_deit_head():
    fake_features = ([
        torch.rand(4, 7, 7, 16),
        torch.rand(4, 100),
        torch.rand(4, 100)
    ], )
    fake_gt_label = torch.randint(0, 10, (4, ))

    # test deit head forward
    head = DeiTClsHead(num_classes=10, in_channels=100)
    losses = head.forward_train(fake_features, fake_gt_label)
    assert not hasattr(head.layers, 'pre_logits')
    assert not hasattr(head.layers, 'act')
    assert losses['loss'].item() > 0

    # test deit head forward with hidden layer
    head = DeiTClsHead(num_classes=10, in_channels=100, hidden_dim=20)
    losses = head.forward_train(fake_features, fake_gt_label)
    assert hasattr(head.layers, 'pre_logits') and hasattr(head.layers, 'act')
    assert losses['loss'].item() > 0

    # test deit head init_weights
    head = DeiTClsHead(10, 100, hidden_dim=20)
    head.init_weights()
    assert abs(head.layers.pre_logits.weight).sum() > 0

    head = DeiTClsHead(10, 100, hidden_dim=20)
    # test simple_test with post_process
    pred = head.simple_test(fake_features)
    assert isinstance(pred, list) and len(pred) == 4
    with patch('torch.onnx.is_in_onnx_export', return_value=True):
        pred = head.simple_test(fake_features)
        assert pred.shape == (4, 10)

    # test simple_test without post_process
    pred = head.simple_test(fake_features, post_process=False)
    assert isinstance(pred, torch.Tensor) and pred.shape == (4, 10)
    logits = head.simple_test(fake_features, softmax=False, post_process=False)
    torch.testing.assert_allclose(pred, torch.softmax(logits, dim=1))

    # test pre_logits
    cls_token, dist_token = head.pre_logits(fake_features)
    assert cls_token.shape == (4, 20)
    assert dist_token.shape == (4, 20)

    # test assertion
    with pytest.raises(ValueError):
        DeiTClsHead(-1, 100)


@pytest.mark.parametrize('feat', [torch.rand(4, 3), (torch.rand(4, 3), )])
def test_multitask_head(feat):
    head = MultiTaskClsHead(
<<<<<<< HEAD
        heads=dict(
            first=dict(type='LinearClsHead', num_classes=10, in_channels=3),
            second=dict(type='LinearClsHead', num_classes=8, in_channels=3)))
    fake_gt_label = (torch.randint(0, 10, (4, )), torch.randint(0, 8, (4, )))

    losses = head.forward_train(feat, fake_gt_label)
    assert losses['loss_first'].item() > 0
    assert losses['loss_second'].item() > 0

    # test simple_test with post_process
    pred = head.simple_test(feat)
    assert isinstance(pred, list) and len(pred) == 4
    assert isinstance(pred[0], tuple) and len(pred[0]) == 2
    assert len(pred[0][0]) == 10
    assert len(pred[0][1]) == 8

    with patch('torch.onnx.is_in_onnx_export', return_value=True):
        pred = head.simple_test(feat)
        assert pred[0][0].shape == (10, )

    # test simple_test without post_process
    with pytest.raises(AssertionError):
        head.simple_test(feat, post_process=False)

    # test pre_logits
    features = head.pre_logits(feat)
    if isinstance(feat, tuple):
        torch.testing.assert_allclose(features, feat[0])
    else:
        torch.testing.assert_allclose(features, feat)
=======
        sub_heads={
            'task1': dict(num_classes=10),
            'task2': dict(num_classes=8)
        },
        common_cfg=dict(type='LinearClsHead', in_channels=3))
    gt_label = {
        'task1': torch.randint(0, 10, (4, )),
        'task2': torch.randint(0, 8, (4, )),
    }

    losses = head.forward_train(feat, gt_label)
    assert losses['task1_loss'].item() > 0
    assert losses['task2_loss'].item() > 0

    # test simple_test with post_process
    pred = head.simple_test(feat, post_process=True)
    assert isinstance(pred, list) and len(pred) == 4
    assert isinstance(pred[0], dict) and pred[0].keys() == {'task1', 'task2'}
    assert len(pred[0]['task1']) == 10
    assert len(pred[0]['task2']) == 8

    with patch('torch.onnx.is_in_onnx_export', return_value=True):
        pred = head.simple_test(feat)
        assert pred[0]['task1'].shape == (10, )

    # test simple_test without post_process
    pred = head.simple_test(feat, post_process=False)
    assert isinstance(pred, dict) and pred.keys() == {'task1', 'task2'}
    assert pred['task1'].shape == (4, 10)
    assert pred['task2'].shape == (4, 8)

    # test task_wise_args
    pred_ = head.simple_test(
        feat,
        post_process=False,
        task_wise_args=dict(task1={'softmax': False}))
    assert isinstance(pred, dict) and pred.keys() == {'task1', 'task2'}
    torch.testing.assert_allclose(pred_['task1'].softmax(dim=1), pred['task1'])
    torch.testing.assert_allclose(pred_['task2'], pred['task2'])

    # test pre_logits
    pre_logits = head.pre_logits(feat)
    assert isinstance(pre_logits, dict)
    assert pre_logits['task1'].shape == (4, 3)
    assert pre_logits['task2'].shape == (4, 3)
>>>>>>> df68f03a
<|MERGE_RESOLUTION|>--- conflicted
+++ resolved
@@ -322,38 +322,6 @@
 @pytest.mark.parametrize('feat', [torch.rand(4, 3), (torch.rand(4, 3), )])
 def test_multitask_head(feat):
     head = MultiTaskClsHead(
-<<<<<<< HEAD
-        heads=dict(
-            first=dict(type='LinearClsHead', num_classes=10, in_channels=3),
-            second=dict(type='LinearClsHead', num_classes=8, in_channels=3)))
-    fake_gt_label = (torch.randint(0, 10, (4, )), torch.randint(0, 8, (4, )))
-
-    losses = head.forward_train(feat, fake_gt_label)
-    assert losses['loss_first'].item() > 0
-    assert losses['loss_second'].item() > 0
-
-    # test simple_test with post_process
-    pred = head.simple_test(feat)
-    assert isinstance(pred, list) and len(pred) == 4
-    assert isinstance(pred[0], tuple) and len(pred[0]) == 2
-    assert len(pred[0][0]) == 10
-    assert len(pred[0][1]) == 8
-
-    with patch('torch.onnx.is_in_onnx_export', return_value=True):
-        pred = head.simple_test(feat)
-        assert pred[0][0].shape == (10, )
-
-    # test simple_test without post_process
-    with pytest.raises(AssertionError):
-        head.simple_test(feat, post_process=False)
-
-    # test pre_logits
-    features = head.pre_logits(feat)
-    if isinstance(feat, tuple):
-        torch.testing.assert_allclose(features, feat[0])
-    else:
-        torch.testing.assert_allclose(features, feat)
-=======
         sub_heads={
             'task1': dict(num_classes=10),
             'task2': dict(num_classes=8)
@@ -398,5 +366,4 @@
     pre_logits = head.pre_logits(feat)
     assert isinstance(pre_logits, dict)
     assert pre_logits['task1'].shape == (4, 3)
-    assert pre_logits['task2'].shape == (4, 3)
->>>>>>> df68f03a
+    assert pre_logits['task2'].shape == (4, 3)